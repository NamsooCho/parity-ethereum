--- conflicted
+++ resolved
@@ -106,13 +106,8 @@
 			hash: RefCell::new(Some(r.as_raw().sha3()))
 		};
 
-<<<<<<< HEAD
 		for i in 13..r.item_count() {
 			blockheader.seal.push(try!(r.at(i)).as_raw().to_vec())
-=======
-		for i in 13..d.len() {
-			blockheader.seal.push(d[i].as_raw().to_vec());
->>>>>>> ca6a2092
 		}
 
 		Ok(blockheader)

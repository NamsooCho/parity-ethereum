--- conflicted
+++ resolved
@@ -17,30 +17,27 @@
 rustc-serialize = "0.3"
 docopt = "0.6"
 time = "0.1"
-ctrlc = { git = "https://github.com/ethcore/rust-ctrlc.git" }
-fdlimit = { path = "util/fdlimit" }
 num_cpus = "0.2"
 number_prefix = "0.2"
 rpassword = "0.2.1"
-clippy = { version = "0.0.79", optional = true}
+semver = "0.2"
+ansi_term = "0.7"
+lazy_static = "0.2"
+regex = "0.1"
+ctrlc = { git = "https://github.com/ethcore/rust-ctrlc.git" }
+fdlimit = { path = "util/fdlimit" }
 ethcore = { path = "ethcore" }
 ethcore-util = { path = "util" }
 ethsync = { path = "sync" }
 ethcore-devtools = { path = "devtools" }
 ethcore-rpc = { path = "rpc" }
 ethcore-signer = { path = "signer" }
-semver = "0.2"
 ethcore-ipc-nano = { path = "ipc/nano" }
 ethcore-ipc = { path = "ipc/rpc" }
 ethcore-ipc-hypervisor = { path = "ipc/hypervisor" }
 json-ipc-server = { git = "https://github.com/ethcore/json-ipc-server.git" }
-ansi_term = "0.7"
-<<<<<<< HEAD
 ethcore-dapps = { path = "dapps", optional = true }
-=======
-lazy_static = "0.2"
-regex = "0.1"
->>>>>>> 420f2ad6
+clippy = { version = "0.0.79", optional = true}
 
 [target.'cfg(windows)'.dependencies]
 winapi = "0.2"

--- conflicted
+++ resolved
@@ -319,7 +319,6 @@
 	}
 }
 
-<<<<<<< HEAD
 impl From<::std::io::Error> for Error {
 	fn from(err: ::std::io::Error) -> Error {
 		Error::Io(err)
@@ -331,7 +330,7 @@
 		Error::Snappy(err)
 	}
 }
-=======
+
 impl From<BlockImportError> for Error {
 	fn from(err: BlockImportError) -> Error {
 		match err {
@@ -345,7 +344,6 @@
 binary_fixed_size!(BlockError);
 binary_fixed_size!(ImportError);
 binary_fixed_size!(TransactionError);
->>>>>>> 1f885254
 
 // TODO: uncomment below once https://github.com/rust-lang/rust/issues/27336 sorted.
 /*#![feature(concat_idents)]

// Copyright 2015-2017 Parity Technologies (UK) Ltd.
// This file is part of Parity.

// Parity is free software: you can redistribute it and/or modify
// it under the terms of the GNU General Public License as published by
// the Free Software Foundation, either version 3 of the License, or
// (at your option) any later version.

// Parity is distributed in the hope that it will be useful,
// but WITHOUT ANY WARRANTY; without even the implied warranty of
// MERCHANTABILITY or FITNESS FOR A PARTICULAR PURPOSE.  See the
// GNU General Public License for more details.

// You should have received a copy of the GNU General Public License
// along with Parity.  If not, see <http://www.gnu.org/licenses/>.

//! PIP Protocol Version 1 implementation.
//!
//! This uses a "Provider" to answer requests.

use ethcore::transaction::UnverifiedTransaction;

use io::TimerToken;
use network::{NetworkProtocolHandler, NetworkContext, PeerId};
use rlp::{RlpStream, UntrustedRlp};
use util::hash::H256;
use util::{DBValue, Mutex, RwLock, U256};
use time::{Duration, SteadyTime};

use std::collections::HashMap;
use std::fmt;
use std::sync::Arc;
use std::sync::atomic::{AtomicUsize, Ordering};

use provider::Provider;
use request::{Request, Requests, Response};

use self::request_credits::{Credits, FlowParams};
use self::context::{Ctx, TickCtx};
use self::error::Punishment;
use self::request_set::RequestSet;
use self::id_guard::IdGuard;

mod context;
mod error;
mod status;
mod request_set;

#[cfg(test)]
mod tests;

pub mod request_credits;

pub use self::error::Error;
pub use self::context::{BasicContext, EventContext, IoContext};
pub use self::status::{Status, Capabilities, Announcement};

const TIMEOUT: TimerToken = 0;
const TIMEOUT_INTERVAL_MS: u64 = 1000;

const TICK_TIMEOUT: TimerToken = 1;
const TICK_TIMEOUT_INTERVAL_MS: u64 = 5000;

// minimum interval between updates.
const UPDATE_INTERVAL_MS: i64 = 5000;

/// Supported protocol versions.
pub const PROTOCOL_VERSIONS: &'static [u8] = &[1];

/// Max protocol version.
pub const MAX_PROTOCOL_VERSION: u8 = 1;

/// Packet count for PIP.
pub const PACKET_COUNT: u8 = 5;

// packet ID definitions.
mod packet {
	// the status packet.
	pub const STATUS: u8 = 0x00;

	// announcement of new block hashes or capabilities.
	pub const ANNOUNCE: u8 = 0x01;

	// request and response.
	pub const REQUEST: u8 = 0x02;
	pub const RESPONSE: u8 = 0x03;

	// relay transactions to peers.
	pub const SEND_TRANSACTIONS: u8 = 0x04;
}

// timeouts for different kinds of requests. all values are in milliseconds.
mod timeout {
	pub const HANDSHAKE: i64 = 2500;
	pub const BASE: i64 = 1500; // base timeout for packet.

	// timeouts per request within packet.
	pub const HEADERS: i64 = 250; // per header?
	pub const BODY: i64 = 50;
	pub const RECEIPT: i64 = 50;
	pub const PROOF: i64 = 100; // state proof
	pub const CONTRACT_CODE: i64 = 100;
	pub const HEADER_PROOF: i64 = 100;
	pub const TRANSACTION_PROOF: i64 = 1000; // per gas?
}

/// A request id.
#[derive(Debug, Clone, Copy, PartialEq, Eq, Ord, PartialOrd, Hash)]
pub struct ReqId(usize);

impl fmt::Display for ReqId {
	fn fmt(&self, f: &mut fmt::Formatter) -> fmt::Result {
		write!(f, "Request #{}", self.0)
	}
}

// A pending peer: one we've sent our status to but
// may not have received one for.
struct PendingPeer {
	sent_head: H256,
	last_update: SteadyTime,
}

/// Relevant data to each peer. Not accessible publicly, only `pub` due to
/// limitations of the privacy system.
pub struct Peer {
	local_credits: Credits, // their credits relative to us
	status: Status,
	capabilities: Capabilities,
	remote_flow: Option<(Credits, FlowParams)>,
	sent_head: H256, // last chain head we've given them.
	last_update: SteadyTime,
	pending_requests: RequestSet,
	failed_requests: Vec<ReqId>,
}

/// A light protocol event handler.
///
/// Each handler function takes a context which describes the relevant peer
/// and gives references to the IO layer and protocol structure so new messages
/// can be dispatched immediately.
///
/// Request responses are not guaranteed to be complete or valid, but passed IDs will be correct.
/// Response handlers are not given a copy of the original request; it is assumed
/// that relevant data will be stored by interested handlers.
pub trait Handler: Send + Sync {
	/// Called when a peer connects.
	fn on_connect(&self, _ctx: &EventContext, _status: &Status, _capabilities: &Capabilities) { }
	/// Called when a peer disconnects, with a list of unfulfilled request IDs as
	/// of yet.
	fn on_disconnect(&self, _ctx: &EventContext, _unfulfilled: &[ReqId]) { }
	/// Called when a peer makes an announcement.
	fn on_announcement(&self, _ctx: &EventContext, _announcement: &Announcement) { }
	/// Called when a peer requests relay of some transactions.
	fn on_transactions(&self, _ctx: &EventContext, _relay: &[UnverifiedTransaction]) { }
	/// Called when a peer responds to requests.
	/// Responses not guaranteed to contain valid data and are not yet checked against
	/// the requests they correspond to.
	fn on_responses(&self, _ctx: &EventContext, _req_id: ReqId, _responses: &[Response]) { }
	/// Called when a peer responds with a transaction proof. Each proof is a vector of state items.
	fn on_transaction_proof(&self, _ctx: &EventContext, _req_id: ReqId, _state_items: &[DBValue]) { }
	/// Called to "tick" the handler periodically.
	fn tick(&self, _ctx: &BasicContext) { }
	/// Called on abort. This signals to handlers that they should clean up
	/// and ignore peers.
	// TODO: coreresponding `on_activate`?
	fn on_abort(&self) { }
}

/// Protocol parameters.
pub struct Params {
	/// Network id.
	pub network_id: u64,
	/// Request credits parameters.
	pub flow_params: FlowParams,
	/// Initial capabilities.
	pub capabilities: Capabilities,
}

/// Type alias for convenience.
pub type PeerMap = HashMap<PeerId, Mutex<Peer>>;

mod id_guard {

	use network::PeerId;
	use util::RwLockReadGuard;

	use super::{PeerMap, ReqId};

	// Guards success or failure of given request.
	// On drop, inserts the req_id into the "failed requests"
	// set for the peer unless defused. In separate module to enforce correct usage.
	pub struct IdGuard<'a> {
		peers: RwLockReadGuard<'a, PeerMap>,
		peer_id: PeerId,
		req_id: ReqId,
		active: bool,
	}

	impl<'a> IdGuard<'a> {
		/// Create a new `IdGuard`, which will prevent access of the inner ReqId
		/// (for forming responses, triggering handlers) until defused
		pub fn new(peers: RwLockReadGuard<'a, PeerMap>, peer_id: PeerId, req_id: ReqId) -> Self {
			IdGuard {
				peers: peers,
				peer_id: peer_id,
				req_id: req_id,
				active: true,
			}
		}

		/// Defuse the guard, signalling that the request has been successfully decoded.
		pub fn defuse(mut self) -> ReqId {
			// can't use the mem::forget trick here since we need the
			// read guard to drop.
			self.active = false;
			self.req_id
		}
	}

	impl<'a> Drop for IdGuard<'a> {
		fn drop(&mut self) {
			if !self.active { return }
			if let Some(p) = self.peers.get(&self.peer_id) {
				p.lock().failed_requests.push(self.req_id);
			}
		}
	}
}

/// This is an implementation of the light ethereum network protocol, abstracted
/// over a `Provider` of data and a p2p network.
///
/// This is simply designed for request-response purposes. Higher level uses
/// of the protocol, such as synchronization, will function as wrappers around
/// this system.
//
// LOCK ORDER:
//   Locks must be acquired in the order declared, and when holding a read lock
//   on the peers, only one peer may be held at a time.
pub struct LightProtocol {
	provider: Arc<Provider>,
	genesis_hash: H256,
	network_id: u64,
	pending_peers: RwLock<HashMap<PeerId, PendingPeer>>,
	peers: RwLock<PeerMap>,
	capabilities: RwLock<Capabilities>,
	flow_params: FlowParams, // assumed static and same for every peer.
	handlers: Vec<Arc<Handler>>,
	req_id: AtomicUsize,
}

impl LightProtocol {
	/// Create a new instance of the protocol manager.
	pub fn new(provider: Arc<Provider>, params: Params) -> Self {
		debug!(target: "pip", "Initializing light protocol handler");

		let genesis_hash = provider.chain_info().genesis_hash;
		LightProtocol {
			provider: provider,
			genesis_hash: genesis_hash,
			network_id: params.network_id,
			pending_peers: RwLock::new(HashMap::new()),
			peers: RwLock::new(HashMap::new()),
			capabilities: RwLock::new(params.capabilities),
			flow_params: params.flow_params,
			handlers: Vec::new(),
			req_id: AtomicUsize::new(0),
		}
	}

	/// Attempt to get peer status.
	pub fn peer_status(&self, peer: &PeerId) -> Option<Status> {
		self.peers.read().get(&peer)
			.map(|peer| peer.lock().status.clone())
	}

	/// Get number of (connected, active) peers.
	pub fn peer_count(&self) -> (usize, usize) {
		let num_pending = self.pending_peers.read().len();
		let peers = self.peers.read();
		(
			num_pending + peers.len(),
			peers.values().filter(|p| !p.lock().pending_requests.is_empty()).count(),
		)
	}

	/// Make a request to a peer.
	///
	/// Fails on: nonexistent peer, network error, peer not server,
	/// insufficient credits. Does not check capabilities before sending.
	/// On success, returns a request id which can later be coordinated
	/// with an event.
	pub fn request_from(&self, io: &IoContext, peer_id: &PeerId, requests: Requests) -> Result<ReqId, Error> {
		let peers = self.peers.read();
		let peer = match peers.get(peer_id) {
			Some(peer) => peer,
			None => return Err(Error::UnknownPeer),
		};

		let mut peer = peer.lock();
		let peer = &mut *peer;
		match peer.remote_flow {
			None => Err(Error::NotServer),
			Some((ref mut creds, ref params)) => {
				// check that enough credits are available.
				let mut temp_creds: Credits = creds.clone();
				for request in requests.requests() {
					temp_creds.deduct_cost(params.compute_cost(request))?;
				}
				*creds = temp_creds;

				let req_id = ReqId(self.req_id.fetch_add(1, Ordering::SeqCst));
				io.send(*peer_id, packet::REQUEST, {
					let mut stream = RlpStream::new_list(2);
					stream.append(&req_id.0).append_list(&requests.requests());
					stream.out()
				});

				// begin timeout.
				peer.pending_requests.insert(req_id, requests, SteadyTime::now());
				Ok(req_id)
			}
		}
	}

	/// Make an announcement of new chain head and capabilities to all peers.
	/// The announcement is expected to be valid.
	pub fn make_announcement(&self, io: &IoContext, mut announcement: Announcement) {
		let mut reorgs_map = HashMap::new();
		let now = SteadyTime::now();

		// update stored capabilities
		self.capabilities.write().update_from(&announcement);

		// calculate reorg info and send packets
		for (peer_id, peer_info) in self.peers.read().iter() {
			let mut peer_info = peer_info.lock();

			// TODO: "urgent" announcements like new blocks?
			// the timer approach will skip 1 (possibly 2) in rare occasions.
			if peer_info.sent_head == announcement.head_hash ||
				peer_info.status.head_num >= announcement.head_num  ||
				now - peer_info.last_update < Duration::milliseconds(UPDATE_INTERVAL_MS) {
				continue
			}

			peer_info.last_update = now;

			let reorg_depth = reorgs_map.entry(peer_info.sent_head)
				.or_insert_with(|| {
					match self.provider.reorg_depth(&announcement.head_hash, &peer_info.sent_head) {
						Some(depth) => depth,
						None => {
							// both values will always originate locally -- this means something
							// has gone really wrong
							debug!(target: "pip", "couldn't compute reorganization depth between {:?} and {:?}",
								&announcement.head_hash, &peer_info.sent_head);
							0
						}
					}
				});

			peer_info.sent_head = announcement.head_hash;
			announcement.reorg_depth = *reorg_depth;

			io.send(*peer_id, packet::ANNOUNCE, status::write_announcement(&announcement));
		}
	}

	/// Add an event handler.
	///
	/// These are intended to be added when the protocol structure
	/// is initialized as a means of customizing its behavior,
	/// and dispatching requests immediately upon events.
	pub fn add_handler(&mut self, handler: Arc<Handler>) {
		self.handlers.push(handler);
	}

	/// Signal to handlers that network activity is being aborted
	/// and clear peer data.
	pub fn abort(&self) {
		for handler in &self.handlers {
			handler.on_abort();
		}

		// acquire in order and hold.
		let mut pending_peers = self.pending_peers.write();
		let mut peers = self.peers.write();

		pending_peers.clear();
		peers.clear();
	}

	// Does the common pre-verification of responses before the response itself
	// is actually decoded:
	//   - check whether peer exists
	//   - check whether request was made
	//   - check whether request kinds match
	fn pre_verify_response(&self, peer: &PeerId, raw: &UntrustedRlp) -> Result<IdGuard, Error> {
		let req_id = ReqId(raw.val_at(0)?);
		let cur_credits: U256 = raw.val_at(1)?;

		trace!(target: "pip", "pre-verifying response from peer {}", peer);

		let peers = self.peers.read();
		let res = match peers.get(peer) {
			Some(peer_info) => {
				let mut peer_info = peer_info.lock();
				let req_info = peer_info.pending_requests.remove(&req_id, SteadyTime::now());
				let flow_info = peer_info.remote_flow.as_mut();

				match (req_info, flow_info) {
					(Some(_), Some(flow_info)) => {
						let &mut (ref mut c, ref mut flow) = flow_info;
						let actual_credits = ::std::cmp::min(cur_credits, *flow.limit());
						c.update_to(actual_credits);

						Ok(())
					}
					(None, _) => Err(Error::UnsolicitedResponse),
					(_, None) => Err(Error::NotServer), // really should be impossible.
				}
			}
			None => Err(Error::UnknownPeer), // probably only occurs in a race of some kind.
		};

		res.map(|_| IdGuard::new(peers, *peer, req_id))
	}

	/// Handle a packet using the given io context.
	/// Packet data is _untrusted_, which means that invalid data won't lead to
	/// issues.
	pub fn handle_packet(&self, io: &IoContext, peer: &PeerId, packet_id: u8, data: &[u8]) {
		let rlp = UntrustedRlp::new(data);

		trace!(target: "pip", "Incoming packet {} from peer {}", packet_id, peer);

		// handle the packet
		let res = match packet_id {
			packet::STATUS => self.status(peer, io, rlp),
			packet::ANNOUNCE => self.announcement(peer, io, rlp),

			packet::REQUEST => self.request(peer, io, rlp),
			packet::RESPONSE => self.response(peer, io, rlp),

			packet::SEND_TRANSACTIONS => self.relay_transactions(peer, io, rlp),

			other => {
				Err(Error::UnrecognizedPacket(other))
			}
		};

		if let Err(e) = res {
			punish(*peer, io, e);
		}
	}

	// check timeouts and punish peers.
	fn timeout_check(&self, io: &IoContext) {
		let now = SteadyTime::now();

		// handshake timeout
		{
			let mut pending = self.pending_peers.write();
			let slowpokes: Vec<_> = pending.iter()
				.filter(|&(_, ref peer)| {
					peer.last_update + Duration::milliseconds(timeout::HANDSHAKE) <= now
				})
				.map(|(&p, _)| p)
				.collect();

			for slowpoke in slowpokes {
				debug!(target: "pip", "Peer {} handshake timed out", slowpoke);
				pending.remove(&slowpoke);
				io.disconnect_peer(slowpoke);
			}
		}

		// request timeouts
		{
			for (peer_id, peer) in self.peers.read().iter() {
				if peer.lock().pending_requests.check_timeout(now) {
					debug!(target: "pip", "Peer {} request timeout", peer_id);
					io.disconnect_peer(*peer_id);
				}
			}
		}
	}

	/// called when a peer connects.
	pub fn on_connect(&self, peer: &PeerId, io: &IoContext) {
		let proto_version = match io.protocol_version(*peer).ok_or(Error::WrongNetwork) {
			Ok(pv) => pv,
			Err(e) => { punish(*peer, io, e); return }
		};

		if PROTOCOL_VERSIONS.iter().find(|x| **x == proto_version).is_none() {
			punish(*peer, io, Error::UnsupportedProtocolVersion(proto_version));
			return;
		}

		let chain_info = self.provider.chain_info();

		let status = Status {
			head_td: chain_info.total_difficulty,
			head_hash: chain_info.best_block_hash,
			head_num: chain_info.best_block_number,
			genesis_hash: chain_info.genesis_hash,
			protocol_version: proto_version as u32, // match peer proto version
			network_id: self.network_id,
			last_head: None,
		};

		let capabilities = self.capabilities.read().clone();
		let status_packet = status::write_handshake(&status, &capabilities, Some(&self.flow_params));

		self.pending_peers.write().insert(*peer, PendingPeer {
			sent_head: chain_info.best_block_hash,
			last_update: SteadyTime::now(),
		});

		io.send(*peer, packet::STATUS, status_packet);
	}

	/// called when a peer disconnects.
	pub fn on_disconnect(&self, peer: PeerId, io: &IoContext) {
		trace!(target: "pip", "Peer {} disconnecting", peer);

		self.pending_peers.write().remove(&peer);
		let unfulfilled = match self.peers.write().remove(&peer) {
			None => return,
			Some(peer_info) => {
				let peer_info = peer_info.into_inner();
				let mut unfulfilled: Vec<_> = peer_info.pending_requests.collect_ids();
				unfulfilled.extend(peer_info.failed_requests);

				unfulfilled
			}
		};

		for handler in &self.handlers {
			handler.on_disconnect(&Ctx {
				peer: peer,
				io: io,
				proto: self,
			}, &unfulfilled)
		}
	}

	/// Execute the given closure with a basic context derived from the I/O context.
	pub fn with_context<F, T>(&self, io: &IoContext, f: F) -> T
		where F: FnOnce(&BasicContext) -> T
	{
		f(&TickCtx {
			io: io,
			proto: self,
		})
	}

	fn tick_handlers(&self, io: &IoContext) {
		for handler in &self.handlers {
			handler.tick(&TickCtx {
				io: io,
				proto: self,
			})
		}
	}
}

impl LightProtocol {
	// Handle status message from peer.
	fn status(&self, peer: &PeerId, io: &IoContext, data: UntrustedRlp) -> Result<(), Error> {
		let pending = match self.pending_peers.write().remove(peer) {
			Some(pending) => pending,
			None => {
				return Err(Error::UnexpectedHandshake);
			}
		};

		let (status, capabilities, flow_params) = status::parse_handshake(data)?;

		trace!(target: "pip", "Connected peer with chain head {:?}", (status.head_hash, status.head_num));

		if (status.network_id, status.genesis_hash) != (self.network_id, self.genesis_hash) {
			return Err(Error::WrongNetwork);
		}

		if Some(status.protocol_version as u8) != io.protocol_version(*peer) {
			return Err(Error::BadProtocolVersion);
		}

		let remote_flow = flow_params.map(|params| (params.create_credits(), params));

		self.peers.write().insert(*peer, Mutex::new(Peer {
			local_credits: self.flow_params.create_credits(),
			status: status.clone(),
			capabilities: capabilities.clone(),
			remote_flow: remote_flow,
			sent_head: pending.sent_head,
			last_update: pending.last_update,
			pending_requests: RequestSet::default(),
			failed_requests: Vec::new(),
		}));

		for handler in &self.handlers {
			handler.on_connect(&Ctx {
				peer: *peer,
				io: io,
				proto: self,
			}, &status, &capabilities)
		}

		Ok(())
	}

	// Handle an announcement.
	fn announcement(&self, peer: &PeerId, io: &IoContext, data: UntrustedRlp) -> Result<(), Error> {
		if !self.peers.read().contains_key(peer) {
			debug!(target: "pip", "Ignoring announcement from unknown peer");
			return Ok(())
		}

		let announcement = status::parse_announcement(data)?;

		// scope to ensure locks are dropped before moving into handler-space.
		{
			let peers = self.peers.read();
			let peer_info = match peers.get(peer) {
				Some(info) => info,
				None => return Ok(()),
			};

			let mut peer_info = peer_info.lock();

			// update status.
			{
				// TODO: punish peer if they've moved backwards.
				let status = &mut peer_info.status;
				let last_head = status.head_hash;
				status.head_hash = announcement.head_hash;
				status.head_td = announcement.head_td;
				status.head_num = announcement.head_num;
				status.last_head = Some((last_head, announcement.reorg_depth));
			}

			// update capabilities.
			peer_info.capabilities.update_from(&announcement);
		}

		for handler in &self.handlers {
			handler.on_announcement(&Ctx {
				peer: *peer,
				io: io,
				proto: self,
			}, &announcement);
		}

		Ok(())
	}

	// Receive requests from a peer.
	fn request(&self, peer_id: &PeerId, io: &IoContext, raw: UntrustedRlp) -> Result<(), Error> {
		// the maximum amount of requests we'll fill in a single packet.
		const MAX_REQUESTS: usize = 256;

<<<<<<< HEAD
		use ::request::RequestBuilder;
		use ::request::CompleteRequest;
=======
		let peers = self.peers.read();
		let peer = match peers.get(peer) {
			Some(peer) => peer,
			None => {
				debug!(target: "les", "Ignoring request from unknown peer");
				return Ok(())
			}
		};
		let mut peer = peer.lock();

		let req_id: u64 = data.val_at(0)?;

		let req = request::Bodies {
			block_hashes: data.at(1)?.iter()
				.take(MAX_BODIES)
				.map(|x| x.as_val())
				.collect::<Result<_, _>>()?
		};

		let max_cost = peer.deduct_max(&self.flow_params, request::Kind::Bodies, req.block_hashes.len())?;

		let response = self.provider.block_bodies(req);
		let response_len = response.iter().filter(|x| x.is_some()).count();
		let actual_cost = self.flow_params.compute_cost(request::Kind::Bodies, response_len);
		assert!(max_cost >= actual_cost, "Actual cost exceeded maximum computed cost.");

		let cur_credits = peer.refund(&self.flow_params, max_cost - actual_cost);

		io.respond(packet::BLOCK_BODIES, {
			let mut stream = RlpStream::new_list(3);
			stream.append(&req_id).append(&cur_credits).begin_list(response.len());

			for body in response {
				match body {
					Some(body) => stream.append_raw(&body.into_inner(), 1),
					None => stream.append_empty_data(),
				};
			}

			stream.out()
		});

		Ok(())
	}

	// Receive a response for block bodies.
	fn block_bodies(&self, peer: &PeerId, io: &IoContext, raw: UntrustedRlp) -> Result<(), Error> {
		let id_guard = self.pre_verify_response(peer, request::Kind::Bodies, &raw)?;
		let raw_bodies: Vec<Bytes> = raw.at(2)?.iter().map(|x| x.as_raw().to_owned()).collect();

		let req_id = id_guard.defuse();
		for handler in &self.handlers {
			handler.on_block_bodies(&Ctx {
				peer: *peer,
				io: io,
				proto: self,
			}, req_id, &raw_bodies);
		}

		Ok(())
	}

	// Handle a request for receipts.
	fn get_receipts(&self, peer: &PeerId, io: &IoContext, data: UntrustedRlp) -> Result<(), Error> {
		const MAX_RECEIPTS: usize = 256;

		let peers = self.peers.read();
		let peer = match peers.get(peer) {
			Some(peer) => peer,
			None => {
				debug!(target: "les", "Ignoring request from unknown peer");
				return Ok(())
			}
		};
		let mut peer = peer.lock();

		let req_id: u64 = data.val_at(0)?;

		let req = request::Receipts {
			block_hashes: data.at(1)?.iter()
				.take(MAX_RECEIPTS)
				.map(|x| x.as_val())
				.collect::<Result<_,_>>()?
		};

		let max_cost = peer.deduct_max(&self.flow_params, request::Kind::Receipts, req.block_hashes.len())?;

		let response = self.provider.receipts(req);
		let response_len = response.iter().filter(|x| &x[..] != &::rlp::EMPTY_LIST_RLP).count();
		let actual_cost = self.flow_params.compute_cost(request::Kind::Receipts, response_len);
		assert!(max_cost >= actual_cost, "Actual cost exceeded maximum computed cost.");

		let cur_credits = peer.refund(&self.flow_params, max_cost - actual_cost);

		io.respond(packet::RECEIPTS, {
			let mut stream = RlpStream::new_list(3);
			stream.append(&req_id).append(&cur_credits).begin_list(response.len());

			for receipts in response {
				stream.append_raw(&receipts, 1);
			}

			stream.out()
		});

		Ok(())
	}

	// Receive a response for receipts.
	fn receipts(&self, peer: &PeerId, io: &IoContext, raw: UntrustedRlp) -> Result<(), Error> {
		let id_guard = self.pre_verify_response(peer, request::Kind::Receipts, &raw)?;
		let raw_receipts: Vec<Vec<Receipt>> = raw.at(2)?
			.iter()
			.map(|x| x.as_list())
			.collect::<Result<_,_>>()?;

		let req_id = id_guard.defuse();
		for handler in &self.handlers {
			handler.on_receipts(&Ctx {
				peer: *peer,
				io: io,
				proto: self,
			}, req_id, &raw_receipts);
		}

		Ok(())
	}

	// Handle a request for proofs.
	fn get_proofs(&self, peer: &PeerId, io: &IoContext, data: UntrustedRlp) -> Result<(), Error> {
		const MAX_PROOFS: usize = 128;
>>>>>>> 044d0706

		let peers = self.peers.read();
		let peer = match peers.get(peer_id) {
			Some(peer) => peer,
			None => {
				debug!(target: "pip", "Ignoring request from unknown peer");
				return Ok(())
			}
		};
		let mut peer = peer.lock();

		let req_id: u64 = raw.val_at(0)?;
		let mut request_builder = RequestBuilder::default();

		trace!(target: "pip", "Received requests (id: {}) from peer {}", req_id, peer_id);

		// deserialize requests, check costs and request validity.
		peer.local_credits.deduct_cost(self.flow_params.base_cost())?;
		for request_rlp in raw.at(1)?.iter().take(MAX_REQUESTS) {
			let request: Request = request_rlp.as_val()?;
			peer.local_credits.deduct_cost(self.flow_params.compute_cost(&request))?;
			request_builder.push(request).map_err(|_| Error::BadBackReference)?;
		}

		let requests = request_builder.build();
		let num_requests = requests.requests().len();
		trace!(target: "pip", "Beginning to respond to requests (id: {}) from peer {}", req_id, peer_id);

		// respond to all requests until one fails.
		let responses = requests.respond_to_all(|complete_req| {
			match complete_req {
				CompleteRequest::Headers(req) => self.provider.block_headers(req).map(Response::Headers),
				CompleteRequest::HeaderProof(req) => self.provider.header_proof(req).map(Response::HeaderProof),
				CompleteRequest::Body(req) => self.provider.block_body(req).map(Response::Body),
				CompleteRequest::Receipts(req) => self.provider.block_receipts(req).map(Response::Receipts),
				CompleteRequest::Account(req) => self.provider.account_proof(req).map(Response::Account),
				CompleteRequest::Storage(req) => self.provider.storage_proof(req).map(Response::Storage),
				CompleteRequest::Code(req) => self.provider.contract_code(req).map(Response::Code),
				CompleteRequest::Execution(req) => self.provider.transaction_proof(req).map(Response::Execution),
			}
		});

		trace!(target: "pip", "Responded to {}/{} requests in packet {}", responses.len(), num_requests, req_id);

		io.respond(packet::RESPONSE, {
			let mut stream = RlpStream::new_list(3);
			let cur_credits = peer.local_credits.current();
			stream.append(&req_id).append(&cur_credits).append_list(&responses);
			stream.out()
		});
		Ok(())
	}

	// handle a packet with responses.
	fn response(&self, peer: &PeerId, io: &IoContext, raw: UntrustedRlp) -> Result<(), Error> {
		let (req_id, responses) = {
			let id_guard = self.pre_verify_response(peer, &raw)?;
			let responses: Vec<Response> = raw.val_at(2)?;
			(id_guard.defuse(), responses)
		};

		for handler in &self.handlers {
			handler.on_responses(&Ctx {
				io: io,
				proto: self,
				peer: *peer,
			}, req_id, &responses);
		}

		Ok(())
	}

	// Receive a set of transactions to relay.
	fn relay_transactions(&self, peer: &PeerId, io: &IoContext, data: UntrustedRlp) -> Result<(), Error> {
		const MAX_TRANSACTIONS: usize = 256;

		let txs: Vec<_> = data.iter()
			.take(MAX_TRANSACTIONS)
			.map(|x| x.as_val::<UnverifiedTransaction>())
			.collect::<Result<_,_>>()?;

		debug!(target: "pip", "Received {} transactions to relay from peer {}", txs.len(), peer);

		for handler in &self.handlers {
			handler.on_transactions(&Ctx {
				peer: *peer,
				io: io,
				proto: self,
			}, &txs);
		}

		Ok(())
	}
}

// if something went wrong, figure out how much to punish the peer.
fn punish(peer: PeerId, io: &IoContext, e: Error) {
	match e.punishment() {
		Punishment::None => {}
		Punishment::Disconnect => {
			debug!(target: "pip", "Disconnecting peer {}: {}", peer, e);
			io.disconnect_peer(peer)
		}
		Punishment::Disable => {
			debug!(target: "pip", "Disabling peer {}: {}", peer, e);
			io.disable_peer(peer)
		}
	}
}

impl NetworkProtocolHandler for LightProtocol {
	fn initialize(&self, io: &NetworkContext) {
		io.register_timer(TIMEOUT, TIMEOUT_INTERVAL_MS)
			.expect("Error registering sync timer.");
		io.register_timer(TICK_TIMEOUT, TICK_TIMEOUT_INTERVAL_MS)
			.expect("Error registering sync timer.");
	}

	fn read(&self, io: &NetworkContext, peer: &PeerId, packet_id: u8, data: &[u8]) {
		self.handle_packet(io, peer, packet_id, data);
	}

	fn connected(&self, io: &NetworkContext, peer: &PeerId) {
		self.on_connect(peer, io);
	}

	fn disconnected(&self, io: &NetworkContext, peer: &PeerId) {
		self.on_disconnect(*peer, io);
	}

	fn timeout(&self, io: &NetworkContext, timer: TimerToken) {
		match timer {
			TIMEOUT => self.timeout_check(io),
			TICK_TIMEOUT => self.tick_handlers(io),
			_ => warn!(target: "pip", "received timeout on unknown token {}", timer),
		}
	}
}<|MERGE_RESOLUTION|>--- conflicted
+++ resolved
@@ -664,142 +664,8 @@
 		// the maximum amount of requests we'll fill in a single packet.
 		const MAX_REQUESTS: usize = 256;
 
-<<<<<<< HEAD
 		use ::request::RequestBuilder;
 		use ::request::CompleteRequest;
-=======
-		let peers = self.peers.read();
-		let peer = match peers.get(peer) {
-			Some(peer) => peer,
-			None => {
-				debug!(target: "les", "Ignoring request from unknown peer");
-				return Ok(())
-			}
-		};
-		let mut peer = peer.lock();
-
-		let req_id: u64 = data.val_at(0)?;
-
-		let req = request::Bodies {
-			block_hashes: data.at(1)?.iter()
-				.take(MAX_BODIES)
-				.map(|x| x.as_val())
-				.collect::<Result<_, _>>()?
-		};
-
-		let max_cost = peer.deduct_max(&self.flow_params, request::Kind::Bodies, req.block_hashes.len())?;
-
-		let response = self.provider.block_bodies(req);
-		let response_len = response.iter().filter(|x| x.is_some()).count();
-		let actual_cost = self.flow_params.compute_cost(request::Kind::Bodies, response_len);
-		assert!(max_cost >= actual_cost, "Actual cost exceeded maximum computed cost.");
-
-		let cur_credits = peer.refund(&self.flow_params, max_cost - actual_cost);
-
-		io.respond(packet::BLOCK_BODIES, {
-			let mut stream = RlpStream::new_list(3);
-			stream.append(&req_id).append(&cur_credits).begin_list(response.len());
-
-			for body in response {
-				match body {
-					Some(body) => stream.append_raw(&body.into_inner(), 1),
-					None => stream.append_empty_data(),
-				};
-			}
-
-			stream.out()
-		});
-
-		Ok(())
-	}
-
-	// Receive a response for block bodies.
-	fn block_bodies(&self, peer: &PeerId, io: &IoContext, raw: UntrustedRlp) -> Result<(), Error> {
-		let id_guard = self.pre_verify_response(peer, request::Kind::Bodies, &raw)?;
-		let raw_bodies: Vec<Bytes> = raw.at(2)?.iter().map(|x| x.as_raw().to_owned()).collect();
-
-		let req_id = id_guard.defuse();
-		for handler in &self.handlers {
-			handler.on_block_bodies(&Ctx {
-				peer: *peer,
-				io: io,
-				proto: self,
-			}, req_id, &raw_bodies);
-		}
-
-		Ok(())
-	}
-
-	// Handle a request for receipts.
-	fn get_receipts(&self, peer: &PeerId, io: &IoContext, data: UntrustedRlp) -> Result<(), Error> {
-		const MAX_RECEIPTS: usize = 256;
-
-		let peers = self.peers.read();
-		let peer = match peers.get(peer) {
-			Some(peer) => peer,
-			None => {
-				debug!(target: "les", "Ignoring request from unknown peer");
-				return Ok(())
-			}
-		};
-		let mut peer = peer.lock();
-
-		let req_id: u64 = data.val_at(0)?;
-
-		let req = request::Receipts {
-			block_hashes: data.at(1)?.iter()
-				.take(MAX_RECEIPTS)
-				.map(|x| x.as_val())
-				.collect::<Result<_,_>>()?
-		};
-
-		let max_cost = peer.deduct_max(&self.flow_params, request::Kind::Receipts, req.block_hashes.len())?;
-
-		let response = self.provider.receipts(req);
-		let response_len = response.iter().filter(|x| &x[..] != &::rlp::EMPTY_LIST_RLP).count();
-		let actual_cost = self.flow_params.compute_cost(request::Kind::Receipts, response_len);
-		assert!(max_cost >= actual_cost, "Actual cost exceeded maximum computed cost.");
-
-		let cur_credits = peer.refund(&self.flow_params, max_cost - actual_cost);
-
-		io.respond(packet::RECEIPTS, {
-			let mut stream = RlpStream::new_list(3);
-			stream.append(&req_id).append(&cur_credits).begin_list(response.len());
-
-			for receipts in response {
-				stream.append_raw(&receipts, 1);
-			}
-
-			stream.out()
-		});
-
-		Ok(())
-	}
-
-	// Receive a response for receipts.
-	fn receipts(&self, peer: &PeerId, io: &IoContext, raw: UntrustedRlp) -> Result<(), Error> {
-		let id_guard = self.pre_verify_response(peer, request::Kind::Receipts, &raw)?;
-		let raw_receipts: Vec<Vec<Receipt>> = raw.at(2)?
-			.iter()
-			.map(|x| x.as_list())
-			.collect::<Result<_,_>>()?;
-
-		let req_id = id_guard.defuse();
-		for handler in &self.handlers {
-			handler.on_receipts(&Ctx {
-				peer: *peer,
-				io: io,
-				proto: self,
-			}, req_id, &raw_receipts);
-		}
-
-		Ok(())
-	}
-
-	// Handle a request for proofs.
-	fn get_proofs(&self, peer: &PeerId, io: &IoContext, data: UntrustedRlp) -> Result<(), Error> {
-		const MAX_PROOFS: usize = 128;
->>>>>>> 044d0706
 
 		let peers = self.peers.read();
 		let peer = match peers.get(peer_id) {
@@ -857,7 +723,7 @@
 	fn response(&self, peer: &PeerId, io: &IoContext, raw: UntrustedRlp) -> Result<(), Error> {
 		let (req_id, responses) = {
 			let id_guard = self.pre_verify_response(peer, &raw)?;
-			let responses: Vec<Response> = raw.val_at(2)?;
+			let responses: Vec<Response> = raw.list_at(2)?;
 			(id_guard.defuse(), responses)
 		};
 

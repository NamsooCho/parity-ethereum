// Copyright 2015-2019 Parity Technologies (UK) Ltd.
// This file is part of Parity Ethereum.

// Parity Ethereum is free software: you can redistribute it and/or modify
// it under the terms of the GNU General Public License as published by
// the Free Software Foundation, either version 3 of the License, or
// (at your option) any later version.

// Parity Ethereum is distributed in the hope that it will be useful,
// but WITHOUT ANY WARRANTY; without even the implied warranty of
// MERCHANTABILITY or FITNESS FOR A PARTICULAR PURPOSE.  See the
// GNU General Public License for more details.

// You should have received a copy of the GNU General Public License
// along with Parity Ethereum.  If not, see <http://www.gnu.org/licenses/>.

//! JSON VM output.

use std::collections::HashMap;
use std::mem;

use ethereum_types::{U256, H256, BigEndianHash};
use bytes::ToPretty;
use ethcore::trace;

use config::{logger};
use display;
use info as vm;

/// JSON formatting informant.
#[derive(Default)]
pub struct Informant {
	code: Vec<u8>,
	depth: usize,
	pc: usize,
	instruction: u8,
	gas_cost: U256,
	gas_used: U256,
	mem_written: Option<(usize, usize)>,
	store_written: Option<(U256, U256)>,
	stack: Vec<U256>,
	memory: Vec<u8>,
	storage: HashMap<H256, H256>,
	traces: Vec<String>,
	subtraces: Vec<String>,
	subinfos: Vec<Informant>,
	subdepth: usize,
	unmatched: bool,
}

#[derive(Serialize, Debug)]
#[serde(rename_all = "camelCase")]
pub struct TraceData<'a> {
	pc: usize,
	op: u8,
	op_name: &'a str,
	gas: &'a str,
	gas_cost: &'a str,
	memory: &'a str,
	stack: &'a [U256],
	storage: &'a HashMap<H256, H256>,
	depth: usize,
}

#[derive(Serialize, Debug)]
pub struct MessageInitial<'a> {
	action: &'a str,
	test: &'a str,
}

#[derive(Serialize, Debug)]
#[serde(rename_all = "camelCase")]
pub struct MessageSuccess<'a> {
	output: &'a str,
	gas_used: &'a str,
	time: &'a u64,
}

#[derive(Serialize, Debug)]
#[serde(rename_all = "camelCase")]
pub struct MessageFailure<'a> {
	error: &'a str,
	gas_used: &'a str,
	time: &'a u64,
}

impl Informant {
	fn with_informant_in_depth<F: Fn(&mut Informant)>(informant: &mut Informant, depth: usize, f: F) {
		if depth == 0 {
			f(informant);
		} else {
			Self::with_informant_in_depth(informant.subinfos.last_mut().expect("prepare/done_trace are not balanced"), depth - 1, f);
		}
	}

	fn informant_trace(informant: &Informant, gas_used: U256) -> String {
		let info = ::evm::Instruction::from_u8(informant.instruction).map(|i| i.info());

		let trace_data =
			TraceData {
				pc: informant.pc,
				op: informant.instruction,
				op_name: info.map(|i| i.name).unwrap_or(""),
				gas: &format!("{:#x}", gas_used.saturating_add(informant.gas_cost)),
				gas_cost: &format!("{:#x}", informant.gas_cost),
				memory: &format!("0x{}", informant.memory.to_hex()),
				stack: &informant.stack,
				storage: &informant.storage,
				depth: informant.depth,
			}
		;

		serde_json::to_string(&trace_data).expect("serialization cannot fail; qed")
	}
}

impl vm::Informant for Informant {
	type Sink = ();

	fn before_test(&mut self, name: &str, action: &str) {
		let message_init =
			MessageInitial {
				action,
				test: &name,
			}
		;

		let serialized_message_init = serde_json::to_string(&message_init).expect("serialization cannot fail; qed");
		info!("Message initial: {}", serialized_message_init);
	}

	fn set_gas(&mut self, gas: U256) {
		self.gas_used = gas;
	}

	fn clone_sink(&self) -> Self::Sink { () }

	fn finish(result: vm::RunResult<Self::Output>, _sink: &mut Self::Sink) {
		match result {
			Ok(success) => {
				for trace in success.traces.unwrap_or_else(Vec::new) {
					trace!("Trace success: {}", trace);
				}

				let message_success =
					MessageSuccess {
						output: &format!("0x{}", success.output.to_hex()),
						gas_used: &format!("{:#x}", success.gas_used),
						time: &display::as_micros(&success.time),
					}
				;

<<<<<<< HEAD
				let serialized_message_success = serde_json::to_string(&message_success).expect("serialization cannot fail; qed");
				info!("Message success: {}", serialized_message_success);
=======
				let s = serde_json::to_string(&message_success).expect("serialization cannot fail; qed");
				println!("{}", s);
>>>>>>> 23e2c802
			},
			Err(failure) => {
				for trace in failure.traces.unwrap_or_else(Vec::new) {
					trace!("Trace failure: {}", trace);
				}

				let message_failure =
					MessageFailure {
						error: &failure.error.to_string(),
						gas_used: &format!("{:#x}", failure.gas_used),
						time: &display::as_micros(&failure.time),
					}
				;

<<<<<<< HEAD
				let serialized_message_failure = serde_json::to_string(&message_failure).expect("serialization cannot fail; qed");
				error!("Message failure: {}", serialized_message_failure);
=======
				let s = serde_json::to_string(&message_failure).expect("serialization cannot fail; qed");
				println!("{}", s);
>>>>>>> 23e2c802
			},
		}
	}
}

impl trace::VMTracer for Informant {
	type Output = Vec<String>;

	fn trace_next_instruction(&mut self, pc: usize, instruction: u8, _current_gas: U256) -> bool {
		let subdepth = self.subdepth;
		Self::with_informant_in_depth(self, subdepth, |informant: &mut Informant| {
			informant.pc = pc;
			informant.instruction = instruction;
			informant.unmatched = true;
		});
		true
	}

	fn trace_prepare_execute(&mut self, pc: usize, instruction: u8, gas_cost: U256, mem_written: Option<(usize, usize)>, store_written: Option<(U256, U256)>) {
		let subdepth = self.subdepth;
		Self::with_informant_in_depth(self, subdepth, |informant: &mut Informant| {
			informant.pc = pc;
			informant.instruction = instruction;
			informant.gas_cost = gas_cost;
			informant.mem_written = mem_written;
			informant.store_written = store_written;
		});
	}

	fn trace_executed(&mut self, gas_used: U256, stack_push: &[U256], mem: &[u8]) {
		let subdepth = self.subdepth;
		Self::with_informant_in_depth(self, subdepth, |informant: &mut Informant| {
			let store_diff = informant.store_written.clone();
			let info = ::evm::Instruction::from_u8(informant.instruction).map(|i| i.info());

			let trace = Self::informant_trace(informant, gas_used);
			informant.traces.push(trace);

			informant.unmatched = false;
			informant.gas_used = gas_used;

			let len = informant.stack.len();
			let info_args = info.map(|i| i.args).unwrap_or(0);
			informant.stack.truncate(if len > info_args { len - info_args } else { 0 });
			informant.stack.extend_from_slice(stack_push);

			// TODO [ToDr] Align memory?
			if let Some((pos, size)) = informant.mem_written.clone() {
				if informant.memory.len() < (pos + size) {
					informant.memory.resize(pos + size, 0);
				}
				informant.memory[pos..(pos + size)].copy_from_slice(&mem[pos..(pos + size)]);
			}

			if let Some((pos, val)) = store_diff {
				informant.storage.insert(BigEndianHash::from_uint(&pos), BigEndianHash::from_uint(&val));
			}

			if !informant.subtraces.is_empty() {
				informant.traces.extend(mem::replace(&mut informant.subtraces, vec![]));
			}
		});
	}

	fn prepare_subtrace(&mut self, code: &[u8]) {
		let subdepth = self.subdepth;
		Self::with_informant_in_depth(self, subdepth, |informant: &mut Informant| {
			let mut vm = Informant::default();
			vm.depth = informant.depth + 1;
			vm.code = code.to_vec();
			vm.gas_used = informant.gas_used;
			informant.subinfos.push(vm);
		});
		self.subdepth += 1;
	}

	fn done_subtrace(&mut self) {
		self.subdepth -= 1;
		let subdepth = self.subdepth;
		Self::with_informant_in_depth(self, subdepth, |informant: &mut Informant| {
			if let Some(subtraces) = informant.subinfos.pop().expect("prepare/done_subtrace are not balanced").drain() {
				informant.subtraces.extend(subtraces);
			}
		});
	}

	fn drain(mut self) -> Option<Self::Output> {
		if self.unmatched {
			// print last line with final state:
			self.gas_cost = 0.into();
			let gas_used = self.gas_used;
			let subdepth = self.subdepth;

			Self::with_informant_in_depth(&mut self, subdepth, |informant: &mut Informant| {
				let trace = Self::informant_trace(informant, gas_used);
				informant.traces.push(trace);
			});
		} else if !self.subtraces.is_empty() {
			self.traces.extend(mem::replace(&mut self.subtraces, vec![]));
		}
		Some(self.traces)
	}
}

#[cfg(test)]
mod tests {
	use super::*;
	use info::tests::run_test;
	use serde_json;

	#[derive(Serialize, Deserialize, Debug, PartialEq)]
	#[serde(rename_all = "camelCase")]
	struct TestTrace {
		pc: usize,
		#[serde(rename = "op")]
		instruction: u8,
		op_name: String,
		#[serde(rename = "gas")]
		gas_used: U256,
		gas_cost: U256,
		memory: String,
		stack: Vec<U256>,
		storage: HashMap<H256, H256>,
		depth: usize,
	}

	fn assert_traces_eq(
		a: &[String],
		b: &[String],
	) {
		let mut ita = a.iter();
		let mut itb = b.iter();

		loop {
			match (ita.next(), itb.next()) {
				(Some(a), Some(b)) => {
					// Compare both without worrying about the order of the fields
					let actual: TestTrace = serde_json::from_str(a).unwrap();
					let expected: TestTrace = serde_json::from_str(b).unwrap();
					assert_eq!(actual, expected);
					println!("{}", a);
				},
				(None, None) => return,
				e => {
					panic!("Traces mismatch: {:?}", e);
				}
			}
		}
	}

	fn compare_json(traces: Option<Vec<String>>, expected: &str) {
		let expected = expected.split("\n")
			.map(|x| x.trim())
			.map(|x| x.to_owned())
			.filter(|x| !x.is_empty())
			.collect::<Vec<_>>();
		assert_traces_eq(&traces.unwrap(), &expected);
	}

	#[test]
	fn should_trace_failure() {
		run_test(
			Informant::default(),
			&compare_json,
			"60F8d6",
			0xffff,
			r#"
{"pc":0,"op":96,"opName":"PUSH1","gas":"0xffff","gasCost":"0x3","memory":"0x","stack":[],"storage":{},"depth":1}
{"pc":2,"op":214,"opName":"","gas":"0xfffc","gasCost":"0x0","memory":"0x","stack":["0xf8"],"storage":{},"depth":1}
			"#,
		);

		run_test(
			Informant::default(),
			&compare_json,
			"F8d6",
			0xffff,
			r#"
{"pc":0,"op":248,"opName":"","gas":"0xffff","gasCost":"0x0","memory":"0x","stack":[],"storage":{},"depth":1}
			"#,
		);

		run_test(
			Informant::default(),
			&compare_json,
			"5A51",
			0xfffff,
			r#"
{"depth":1,"gas":"0xfffff","gasCost":"0x2","memory":"0x","op":90,"opName":"GAS","pc":0,"stack":[],"storage":{}}
{"depth":1,"gas":"0xffffd","gasCost":"0x0","memory":"0x","op":81,"opName":"MLOAD","pc":1,"stack":["0xffffd"],"storage":{}}
			"#,
		);
	}

	#[test]
	fn should_trace_create_correctly() {
		run_test(
			Informant::default(),
			&compare_json,
			"32343434345830f138343438323439f0",
			0xffff,
			r#"
{"pc":0,"op":50,"opName":"ORIGIN","gas":"0xffff","gasCost":"0x2","memory":"0x","stack":[],"storage":{},"depth":1}
{"pc":1,"op":52,"opName":"CALLVALUE","gas":"0xfffd","gasCost":"0x2","memory":"0x","stack":["0x0"],"storage":{},"depth":1}
{"pc":2,"op":52,"opName":"CALLVALUE","gas":"0xfffb","gasCost":"0x2","memory":"0x","stack":["0x0","0x0"],"storage":{},"depth":1}
{"pc":3,"op":52,"opName":"CALLVALUE","gas":"0xfff9","gasCost":"0x2","memory":"0x","stack":["0x0","0x0","0x0"],"storage":{},"depth":1}
{"pc":4,"op":52,"opName":"CALLVALUE","gas":"0xfff7","gasCost":"0x2","memory":"0x","stack":["0x0","0x0","0x0","0x0"],"storage":{},"depth":1}
{"pc":5,"op":88,"opName":"PC","gas":"0xfff5","gasCost":"0x2","memory":"0x","stack":["0x0","0x0","0x0","0x0","0x0"],"storage":{},"depth":1}
{"pc":6,"op":48,"opName":"ADDRESS","gas":"0xfff3","gasCost":"0x2","memory":"0x","stack":["0x0","0x0","0x0","0x0","0x0","0x5"],"storage":{},"depth":1}
{"pc":7,"op":241,"opName":"CALL","gas":"0xfff1","gasCost":"0x61d0","memory":"0x","stack":["0x0","0x0","0x0","0x0","0x0","0x5","0x0"],"storage":{},"depth":1}
{"pc":8,"op":56,"opName":"CODESIZE","gas":"0x9e21","gasCost":"0x2","memory":"0x","stack":["0x1"],"storage":{},"depth":1}
{"pc":9,"op":52,"opName":"CALLVALUE","gas":"0x9e1f","gasCost":"0x2","memory":"0x","stack":["0x1","0x10"],"storage":{},"depth":1}
{"pc":10,"op":52,"opName":"CALLVALUE","gas":"0x9e1d","gasCost":"0x2","memory":"0x","stack":["0x1","0x10","0x0"],"storage":{},"depth":1}
{"pc":11,"op":56,"opName":"CODESIZE","gas":"0x9e1b","gasCost":"0x2","memory":"0x","stack":["0x1","0x10","0x0","0x0"],"storage":{},"depth":1}
{"pc":12,"op":50,"opName":"ORIGIN","gas":"0x9e19","gasCost":"0x2","memory":"0x","stack":["0x1","0x10","0x0","0x0","0x10"],"storage":{},"depth":1}
{"pc":13,"op":52,"opName":"CALLVALUE","gas":"0x9e17","gasCost":"0x2","memory":"0x","stack":["0x1","0x10","0x0","0x0","0x10","0x0"],"storage":{},"depth":1}
{"pc":14,"op":57,"opName":"CODECOPY","gas":"0x9e15","gasCost":"0x9","memory":"0x","stack":["0x1","0x10","0x0","0x0","0x10","0x0","0x0"],"storage":{},"depth":1}
{"pc":15,"op":240,"opName":"CREATE","gas":"0x9e0c","gasCost":"0x9e0c","memory":"0x32343434345830f138343438323439f0","stack":["0x1","0x10","0x0","0x0"],"storage":{},"depth":1}
{"pc":0,"op":50,"opName":"ORIGIN","gas":"0x210c","gasCost":"0x2","memory":"0x","stack":[],"storage":{},"depth":2}
{"pc":1,"op":52,"opName":"CALLVALUE","gas":"0x210a","gasCost":"0x2","memory":"0x","stack":["0x0"],"storage":{},"depth":2}
{"pc":2,"op":52,"opName":"CALLVALUE","gas":"0x2108","gasCost":"0x2","memory":"0x","stack":["0x0","0x0"],"storage":{},"depth":2}
{"pc":3,"op":52,"opName":"CALLVALUE","gas":"0x2106","gasCost":"0x2","memory":"0x","stack":["0x0","0x0","0x0"],"storage":{},"depth":2}
{"pc":4,"op":52,"opName":"CALLVALUE","gas":"0x2104","gasCost":"0x2","memory":"0x","stack":["0x0","0x0","0x0","0x0"],"storage":{},"depth":2}
{"pc":5,"op":88,"opName":"PC","gas":"0x2102","gasCost":"0x2","memory":"0x","stack":["0x0","0x0","0x0","0x0","0x0"],"storage":{},"depth":2}
{"pc":6,"op":48,"opName":"ADDRESS","gas":"0x2100","gasCost":"0x2","memory":"0x","stack":["0x0","0x0","0x0","0x0","0x0","0x5"],"storage":{},"depth":2}
{"pc":7,"op":241,"opName":"CALL","gas":"0x20fe","gasCost":"0x0","memory":"0x","stack":["0x0","0x0","0x0","0x0","0x0","0x5","0xbd770416a3345f91e4b34576cb804a576fa48eb1"],"storage":{},"depth":2}
"#,
		);

		run_test(
			Informant::default(),
			&compare_json,
			"3260D85554",
			0xffff,
			r#"
{"pc":0,"op":50,"opName":"ORIGIN","gas":"0xffff","gasCost":"0x2","memory":"0x","stack":[],"storage":{},"depth":1}
{"pc":1,"op":96,"opName":"PUSH1","gas":"0xfffd","gasCost":"0x3","memory":"0x","stack":["0x0"],"storage":{},"depth":1}
{"pc":3,"op":85,"opName":"SSTORE","gas":"0xfffa","gasCost":"0x1388","memory":"0x","stack":["0x0","0xd8"],"storage":{},"depth":1}
{"pc":4,"op":84,"opName":"SLOAD","gas":"0xec72","gasCost":"0x0","memory":"0x","stack":[],"storage":{"0x00000000000000000000000000000000000000000000000000000000000000d8":"0x0000000000000000000000000000000000000000000000000000000000000000"},"depth":1}
"#,
		)
	}
}<|MERGE_RESOLUTION|>--- conflicted
+++ resolved
@@ -150,13 +150,8 @@
 					}
 				;
 
-<<<<<<< HEAD
-				let serialized_message_success = serde_json::to_string(&message_success).expect("serialization cannot fail; qed");
-				info!("Message success: {}", serialized_message_success);
-=======
 				let s = serde_json::to_string(&message_success).expect("serialization cannot fail; qed");
-				println!("{}", s);
->>>>>>> 23e2c802
+				info!("Message success: {}", s);
 			},
 			Err(failure) => {
 				for trace in failure.traces.unwrap_or_else(Vec::new) {
@@ -171,13 +166,8 @@
 					}
 				;
 
-<<<<<<< HEAD
-				let serialized_message_failure = serde_json::to_string(&message_failure).expect("serialization cannot fail; qed");
-				error!("Message failure: {}", serialized_message_failure);
-=======
 				let s = serde_json::to_string(&message_failure).expect("serialization cannot fail; qed");
-				println!("{}", s);
->>>>>>> 23e2c802
+				error!("Message failure: {}", s);
 			},
 		}
 	}

--- conflicted
+++ resolved
@@ -18,21 +18,14 @@
 
 use std::io::{Read, Write};
 use std::marker::Sync;
-<<<<<<< HEAD
 use semver::Version;
 
 /// Handshake for client and server to negotiate api/protocol version
-=======
-use std::sync::atomic::*;
-use semver::Version;
-
->>>>>>> 41f15929
 pub struct Handshake {
 	pub protocol_version: Version,
 	pub api_version: Version,
 }
 
-<<<<<<< HEAD
 /// Allows to configure custom version and custom handshake response for
 /// ipc host
 pub trait IpcConfig {
@@ -41,33 +34,21 @@
 	fn api_version() -> Version {
 		Version::parse("1.0.0").unwrap()
 	}
+
 	/// Current ipc protocol version
 	/// Should be increased only if signature of system methods changes
 	fn protocol_version() -> Version {
 		Version::parse("1.0.0").unwrap()
 	}
+
 	/// Default handshake requires exact versions match
-=======
-pub trait IpcConfig {
-	fn api_version() -> Version {
-		Version::parse("1.0.0").unwrap()
-	}
-
-	fn protocol_version() -> Version {
-		Version::parse("1.0.0").unwrap()
-	}
-
->>>>>>> 41f15929
 	fn handshake(handshake: &Handshake) -> bool {
 		handshake.protocol_version == Self::protocol_version() &&
 			handshake.api_version == Self::api_version()
 	}
 }
 
-<<<<<<< HEAD
 /// Error in dispatching or invoking methods via IPC
-=======
->>>>>>> 41f15929
 #[derive(Debug)]
 pub enum Error {
 	UnkownSystemCall,
@@ -76,13 +57,9 @@
 	HandshakeFailed,
 }
 
-<<<<<<< HEAD
 /// Allows implementor to be attached to generic worker and dispatch rpc requests
 /// over IPC
 pub trait IpcInterface<T>:IpcConfig {
-=======
-pub trait IpcInterface<T> where T: IpcConfig {
->>>>>>> 41f15929
 	/// reads the message from io, dispatches the call and returns serialized result
 	fn dispatch<R>(&self, r: &mut R) -> Vec<u8> where R: Read;
 
@@ -117,7 +94,6 @@
 pub trait IpcSocket: Read + Write + Sync {
 }
 
-<<<<<<< HEAD
 /// Basically something that needs only socket to be spawned
 pub trait WithSocket<S: IpcSocket> {
 	fn init(socket: S) -> Self;
@@ -126,8 +102,4 @@
 
 impl IpcSocket for ::devtools::TestSocket {}
 
-impl IpcSocket for ::nanomsg::Socket {}
-=======
-impl IpcSocket for ::devtools::TestSocket {
-}
->>>>>>> 41f15929
+impl IpcSocket for ::nanomsg::Socket {}